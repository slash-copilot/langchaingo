package openai

<<<<<<< HEAD
import "github.com/tmc/langchaingo/logger"
=======
import "github.com/tmc/langchaingo/llms/openai/internal/openaiclient"
>>>>>>> 3242f6d8

const (
	tokenEnvVarName        = "OPENAI_API_KEY"      //nolint:gosec
	modelEnvVarName        = "OPENAI_MODEL"        //nolint:gosec
	baseURLEnvVarName      = "OPENAI_BASE_URL"     //nolint:gosec
	organizationEnvVarName = "OPENAI_ORGANIZATION" //nolint:gosec
)

type APIType string

const (
	APITypeOpenAI  APIType = "OPEN_AI"
	APITypeAzure   APIType = "AZURE"
	APITypeAzureAD APIType = "AZURE_AD"
)

const (
	DefaultAPIVersion = "2023-05-15"
)

type options struct {
	token        string
	model        string
	baseURL      string
	organization string

	apiType    APIType
	apiVersion string // required when APIType is APITypeAzure or APITypeAzureAD

<<<<<<< HEAD
	logger logger.LLMLogger // optional
=======
	httpClient openaiclient.Doer
>>>>>>> 3242f6d8
}

type Option func(*options)

// WithToken passes the OpenAI API token to the client. If not set, the token
// is read from the OPENAI_API_KEY environment variable.
func WithToken(token string) Option {
	return func(opts *options) {
		opts.token = token
	}
}

// WithModel passes the OpenAI model to the client. If not set, the model
// is read from the OPENAI_MODEL environment variable.
func WithModel(model string) Option {
	return func(opts *options) {
		opts.model = model
	}
}

// WithBaseURL passes the OpenAI base url to the client. If not set, the base url
// is read from the OPENAI_BASE_URL environment variable. If still not set in ENV
// VAR OPENAI_BASE_URL, then the default value is https://api.openai.com/v1 is used.
func WithBaseURL(baseURL string) Option {
	return func(opts *options) {
		opts.baseURL = baseURL
	}
}

// WithOrganization passes the OpenAI organization to the client. If not set, the
// organization is read from the OPENAI_ORGANIZATION.
func WithOrganization(organization string) Option {
	return func(opts *options) {
		opts.organization = organization
	}
}

// WithAPIType passes the api type to the client. If not set, the default value
// is APITypeOpenAI.
func WithAPIType(apiType APIType) Option {
	return func(opts *options) {
		opts.apiType = apiType
	}
}

// WithAPIVersion passes the api version to the client. If not set, the default value
// is DefaultAPIVersion.
func WithAPIVersion(apiVersion string) Option {
	return func(opts *options) {
		opts.apiVersion = apiVersion
	}
}

<<<<<<< HEAD
// WithLogger passes the logger to the client. If not set, the default logger
// is used.
func WithLogger(logger logger.LLMLogger) Option {
	return func(opts *options) {
		logger = logger
=======
// WithHTTPClient allows setting a custom HTTP client. If not set, the default value
// is http.DefaultClient.
func WithHTTPClient(client openaiclient.Doer) Option {
	return func(opts *options) {
		opts.httpClient = client
>>>>>>> 3242f6d8
	}
}<|MERGE_RESOLUTION|>--- conflicted
+++ resolved
@@ -1,10 +1,9 @@
 package openai
 
-<<<<<<< HEAD
-import "github.com/tmc/langchaingo/logger"
-=======
-import "github.com/tmc/langchaingo/llms/openai/internal/openaiclient"
->>>>>>> 3242f6d8
+import (
+	"github.com/tmc/langchaingo/llms/openai/internal/openaiclient"
+	"github.com/tmc/langchaingo/logger"
+)
 
 const (
 	tokenEnvVarName        = "OPENAI_API_KEY"      //nolint:gosec
@@ -34,11 +33,9 @@
 	apiType    APIType
 	apiVersion string // required when APIType is APITypeAzure or APITypeAzureAD
 
-<<<<<<< HEAD
 	logger logger.LLMLogger // optional
-=======
+
 	httpClient openaiclient.Doer
->>>>>>> 3242f6d8
 }
 
 type Option func(*options)
@@ -92,18 +89,18 @@
 	}
 }
 
-<<<<<<< HEAD
 // WithLogger passes the logger to the client. If not set, the default logger
 // is used.
 func WithLogger(logger logger.LLMLogger) Option {
 	return func(opts *options) {
 		logger = logger
-=======
+	}
+}
+
 // WithHTTPClient allows setting a custom HTTP client. If not set, the default value
 // is http.DefaultClient.
 func WithHTTPClient(client openaiclient.Doer) Option {
 	return func(opts *options) {
 		opts.httpClient = client
->>>>>>> 3242f6d8
 	}
 }